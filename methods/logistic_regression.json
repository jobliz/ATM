{   
    "name": "logreg",
    "class": "sklearn.linear_model.LogisticRegression",
    "parameters": {
        "C": {
           "type": "float_exp",
           "range": [1e-5, 1e5]
        },
        "tol": {
           "type": "float_exp",
           "range": [1e-5, 1e5]
        },
        "penalty": {
           "type": "string",
           "values": ["l1", "l2"]
        },
        "dual": {
           "type": "bool",
           "values": [true, false]
        },
        "fit_intercept": {
            "type": "bool",
            "values": [true, false]
        },
        "class_weight": {
           "type": "string",
<<<<<<< HEAD
           "values": ["auto"]
=======
           "range": ["balanced"]
>>>>>>> 9182af0a
        },
        "_scale": {
           "type": "bool",
           "values": [true]
        }
    },
    "root_parameters": ["C", "tol", "penalty", "fit_intercept", "class_weight", "_scale"],
    "conditions": {
        "penalty": {
            "l2": ["dual"]
        }
    }
}<|MERGE_RESOLUTION|>--- conflicted
+++ resolved
@@ -3,36 +3,32 @@
     "class": "sklearn.linear_model.LogisticRegression",
     "parameters": {
         "C": {
-           "type": "float_exp",
-           "range": [1e-5, 1e5]
+            "type": "float_exp",
+            "range": [1e-5, 1e5]
         },
         "tol": {
-           "type": "float_exp",
-           "range": [1e-5, 1e5]
+            "type": "float_exp",
+            "range": [1e-5, 1e5]
         },
         "penalty": {
-           "type": "string",
-           "values": ["l1", "l2"]
+            "type": "string",
+            "values": ["l1", "l2"]
         },
         "dual": {
-           "type": "bool",
-           "values": [true, false]
+            "type": "bool",
+            "values": [true, false]
         },
         "fit_intercept": {
             "type": "bool",
             "values": [true, false]
         },
         "class_weight": {
-           "type": "string",
-<<<<<<< HEAD
-           "values": ["auto"]
-=======
-           "range": ["balanced"]
->>>>>>> 9182af0a
+            "type": "string",
+            "values": ["balanced"]
         },
         "_scale": {
-           "type": "bool",
-           "values": [true]
+            "type": "bool",
+            "values": [true]
         }
     },
     "root_parameters": ["C", "tol", "penalty", "fit_intercept", "class_weight", "_scale"],
