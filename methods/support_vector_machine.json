--- conflicted
+++ resolved
@@ -3,20 +3,20 @@
     "class": "sklearn.svm.SVC",
     "parameters": {
         "C": {
-           "type": "float_exp",
-           "range": [1e-5, 1e5]
+            "type": "float_exp",
+            "range": [1e-5, 1e5]
         },
         "gamma": {
-           "type": "float_exp",
-           "range": [1e-5, 1e5]
+            "type": "float_exp",
+            "range": [1e-5, 1e5]
         },
         "kernel": {
-           "type": "string",
-           "values": ["rbf", "poly", "linear", "sigmoid"]
+            "type": "string",
+            "values": ["rbf", "poly", "linear", "sigmoid"]
         },
         "degree": {
-           "type": "int",
-           "range": [2, 5]
+            "type": "int",
+            "range": [2, 5]
         },
         "coef0": {
             "type": "int",
@@ -31,24 +31,20 @@
             "values": [true]
         },
         "cache_size": {
-           "type": "int",
-           "range": [15000]
+            "type": "int",
+            "range": [15000]
         },
         "class_weight": {
-           "type": "string",
-<<<<<<< HEAD
-           "values": ["auto"]
-=======
-           "range": ["balanced"]
->>>>>>> 9182af0a
+            "type": "string",
+            "range": ["balanced"]
         },
         "_scale": {
-           "type": "bool",
-           "values": [true]
+            "type": "bool",
+            "values": [true]
         },
         "max_iter": {
-           "type": "int",
-           "range": [50000]
+            "type": "int",
+            "range": [50000]
         }
     },
     "root_parameters": ["C", "kernel", "probability", "shrinking", "cache_size", "class_weight", "max_iter", "_scale"],
