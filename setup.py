#!/usr/bin/env python
# -*- coding: utf-8 -*-

from setuptools import setup, find_packages

with open('README.md') as readme_file:
    readme = readme_file.read()

with open('HISTORY.md') as history_file:
    history = history_file.read()

requirements = [
    'baytune==0.1.2',  # This one needs to be exact
    'boto>=2.48.0',
    'future>=0.16.0',
    'joblib>=0.11',
    'mysqlclient>=1.2',
    'numpy>=1.13.1',
    'pandas>=0.22.0',
    'pyyaml>=3.12',
    'scikit-learn>=0.18.2',
    'scipy>=0.19.1',
    'sklearn-pandas>=1.5.0',
    'sqlalchemy>=1.1.14',
]

setup_requirements = [
    'pytest-runner'
]

test_requirements = [
    'mock>=2.0.0',
    'pytest-cov>=2.5.1',
    'pytest-runner>=3.0',
    'pytest-xdist>=1.20.1',
    'pytest>=3.2.3',
]

setup(
    author="MIT Data To AI Lab",
    author_email='dailabmit@gmail.com',
    classifiers=[
        'Development Status :: 3 - Alpha',
        'Intended Audience :: Developers',
        'License :: OSI Approved :: MIT License',
        'Natural Language :: English',
        "Programming Language :: Python :: 2",
        'Programming Language :: Python :: 2.7',
        'Programming Language :: Python :: 3',
        'Programming Language :: Python :: 3.5',
        'Programming Language :: Python :: 3.6',
        'Topic :: Scientific/Engineering :: Artificial Intelligence',
    ],
    description="Auto Tune Models",
    install_requires=requirements,
    license="MIT license",
    long_description=readme + '\n\n' + history,
    long_description_content_type='text/markdown',
    include_package_data=True,
    keywords='machine learning hyperparameters tuning classification',
<<<<<<< HEAD

    # You can just specify the packages manually here if your project is
    # simple. Or you can use find_packages().
    packages=find_packages(),

    python_requires='>=2.7',

    # List run-time dependencies here.  These will be installed by pip when
    # your project is installed. For an analysis of "install_requires" vs pip's
    # requirements files see:
    # https://packaging.python.org/en/latest/requirements.html
    install_requires=[
        'baytune==0.1.2',  # This one needs to be exact
        'boto>=2.48.0',
        'future>=0.16.0',
        'joblib>=0.11',
        'mysqlclient>=1.2',
        'numpy>=1.13.1',
        'pandas>=0.22.0',
        'pyyaml>=3.12',
        'requests>=2.18.4',
        'scikit-learn>=0.18.2',
        'scipy>=0.19.1',
        'sklearn-pandas>=1.5.0',
        'sqlalchemy>=1.1.14',
    ],

    # This variable is used to specify requirements for *this file* to run.
    setup_requires=[],

=======
    name='atm',
    packages=find_packages(include=['atm', 'atm.*']),
    python_requires='>=2.7,!=3.0.*,!=3.1.*,!=3.2.*,!=3.3.*,!=3.4.*',
    setup_requires=setup_requirements,
>>>>>>> bf36e368
    test_suite='atm/tests',
    tests_require=test_requirements,
    url='https://github.com/HDI-project/ATM',
    version='0.1.0',
    zip_safe=False,
)<|MERGE_RESOLUTION|>--- conflicted
+++ resolved
@@ -1,7 +1,7 @@
 #!/usr/bin/env python
 # -*- coding: utf-8 -*-
 
-from setuptools import setup, find_packages
+from setuptools import find_packages, setup
 
 with open('README.md') as readme_file:
     readme = readme_file.read()
@@ -24,7 +24,7 @@
     'sqlalchemy>=1.1.14',
 ]
 
-setup_requirements = [
+setup_requires = [
     'pytest-runner'
 ]
 
@@ -58,43 +58,10 @@
     long_description_content_type='text/markdown',
     include_package_data=True,
     keywords='machine learning hyperparameters tuning classification',
-<<<<<<< HEAD
-
-    # You can just specify the packages manually here if your project is
-    # simple. Or you can use find_packages().
-    packages=find_packages(),
-
-    python_requires='>=2.7',
-
-    # List run-time dependencies here.  These will be installed by pip when
-    # your project is installed. For an analysis of "install_requires" vs pip's
-    # requirements files see:
-    # https://packaging.python.org/en/latest/requirements.html
-    install_requires=[
-        'baytune==0.1.2',  # This one needs to be exact
-        'boto>=2.48.0',
-        'future>=0.16.0',
-        'joblib>=0.11',
-        'mysqlclient>=1.2',
-        'numpy>=1.13.1',
-        'pandas>=0.22.0',
-        'pyyaml>=3.12',
-        'requests>=2.18.4',
-        'scikit-learn>=0.18.2',
-        'scipy>=0.19.1',
-        'sklearn-pandas>=1.5.0',
-        'sqlalchemy>=1.1.14',
-    ],
-
-    # This variable is used to specify requirements for *this file* to run.
-    setup_requires=[],
-
-=======
     name='atm',
     packages=find_packages(include=['atm', 'atm.*']),
     python_requires='>=2.7,!=3.0.*,!=3.1.*,!=3.2.*,!=3.3.*,!=3.4.*',
-    setup_requires=setup_requirements,
->>>>>>> bf36e368
+    setup_requires=setup_requires,
     test_suite='atm/tests',
     tests_require=test_requirements,
     url='https://github.com/HDI-project/ATM',
