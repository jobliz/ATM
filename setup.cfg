--- conflicted
+++ resolved
@@ -1,11 +1,3 @@
-<<<<<<< HEAD
-[metadata]
-description-file = README.md
-[aliases]
-test=pytest
-[tool:pytest]
-python_files = atm/tests/*
-=======
 [bumpversion]
 current_version = 0.1.0
 commit = True
@@ -21,12 +13,10 @@
 
 [bdist_wheel]
 universal = 1
->>>>>>> bf36e368
 
 [flake8]
 max-line-length = 99
 exclude = docs, .git, __pycache__, .ipynb_checkpoints
-<<<<<<< HEAD
 ignore =    # Keep empty to prevent default ignores
 
 [isort]
@@ -36,22 +26,6 @@
 line_length=79
 lines_between_types = 0
 multi_line_output = 0
-use_parentheses = True
-=======
-# E402: module level import not at top of file
-#   (standard_library.install_aliases)
-# E501: line too long error
-# E266: comment beginning with ## error
-# F403 and F405: py2 'from module import *' error
-# F999: py3 'from module import *' error
-ignore = E402,E501,E266,F403,F405,F999
-
-[isort]
-include_trailing_comment = True
-line_length=99
-lines_between_types = 0
-# "hanging grid"
-multi_line_output = 4
 use_parentheses = True
 
 [metadata]
@@ -63,5 +37,4 @@
 
 [tool:pytest]
 collect_ignore = ['setup.py']
-python_files = atm/tests/*
->>>>>>> bf36e368
+python_files = atm/tests/*